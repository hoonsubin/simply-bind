--- conflicted
+++ resolved
@@ -1,15 +1,11 @@
-<<<<<<< HEAD
-import { FileEntry, readBinaryFile, writeBinaryFile } from "@tauri-apps/api/fs";
-import { join } from "@tauri-apps/api/path";
-import { PDFDocument, PDFImage } from "pdf-lib";
-=======
->>>>>>> 793430c1
+import { FileEntry, readBinaryFile, writeBinaryFile } from "@tauri-apps/plugin-fs";
+import { join } from "@tauri-apps/plugin-path";
 import _ from "lodash";
 import JSZip from "jszip";
 import { DocumentItem } from "../types";
-import { invoke } from "@tauri-apps/api/tauri";
-
-<<<<<<< HEAD
+import { invoke } from "@tauri-apps/api/core";
+import { PDFDocument, PDFImage } from "pdf-lib";
+
 export const getFileExt = (filePath: string) => {
   const ext = filePath.toLowerCase().split(".").pop();
 
@@ -210,29 +206,4 @@
     offset = end;
     console.log(`Wrote chunk from ${offset} to ${end} (${chunk.length} bytes)`);
   }
-=======
-export const checkFileExtMatch = (filePath: string, ext: string[]) => {
-  // const fileExt = filePath.toLowerCase().split(".").pop();
-  // if (!fileExt) {
-  //   throw new Error(`${filePath} is not a valid file`);
-  // }
-
-  // for (let i = 0; i++; i < ext.length) {
-  //   // remove the . text to ensure all inputs are in the same format
-  //   const cleanExt = ext[i].replace(".", "");
-  //   if (fileExt.includes(cleanExt)) {
-  //     return true;
-  //   }
-  // }
-
-  // return false;
-
-  // Filter files that match the extensions
-  const fileExt = filePath.toLowerCase().split(".").pop();
-  if (!fileExt) {
-    throw new Error(`${filePath} is not a valid file`);
-  }
-
-  return ext.includes(fileExt);
->>>>>>> 793430c1
 };